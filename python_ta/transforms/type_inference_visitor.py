import ast
import astroid.inference
import astroid
from astroid.node_classes import *
from typing import *
from typing import CallableMeta, TupleMeta, GenericMeta, Union, _gorg, _geqv, Optional
from astroid.transforms import TransformVisitor
from ..typecheck.base import op_to_dunder, TuplePlus, lookup_method, Environment, TypeConstraints, TypeInferenceError

TYPE_CONSTRAINTS = TypeConstraints()


class NoType:
    pass


class TypeErrorInfo:
    """Class representing an error in type inference."""
    def __init__(self, msg, node):
        self.msg = msg
        self.node = node

    def __str__(self):
        return self.msg


class TypeInfo:
    """A class representing the inferred type of a value.

    === Instance attributes ===
    - type (Union[type, TypeErrorInfo]): type of the inferred value
    """
    def __init__(self, type_: Union[type, TypeErrorInfo]):
        self.type = type_


##############################################################################
# Literals
##############################################################################
def set_const_type_constraints(node):
    """Populate type constraints for astroid nodes for num/str/bool/None/bytes literals."""
    node.type_constraints = TypeInfo(type(node.value))


def set_tuple_type_constraints(node):
    # Tuple is being evaluated rather than assigned to - find types of its elements
    if node.ctx == astroid.Load:
        node.type_constraints = TypeInfo(
            Tuple[tuple(x.type_constraints.type for x in node.elts)])
    else:
        # Tuple is on LHS; will never have a type.
        node.type_constraints = TypeInfo(NoType)


def set_list_type_constraints(node):
    # node_types contains types of elements inside list.
    node_types = {node_child.type_constraints.type for node_child in node.elts}
    # If list has more than one type, just set node.type_constraints to List.
    # If list has only one type T, set the node.type_constraints to be List[T].
    if len(node_types) == 1:
        # node_types.pop() returns the only element in the set, which is a
        # type object.
        node.type_constraints = TypeInfo(List[node_types.pop()])
    else:
        node.type_constraints = TypeInfo(List[Any])


def set_dict_type_constraints(node):
    # node_types contains types of elements inside Dict.
    key_types = {key.type_constraints.type for key, _ in node.items}
    value_types = {value.type_constraints.type for _, value in node.items}

    # If all the keys have the same type and all the values have the same type,
    # set the type constraint to a Dict of the two types.
    # Else, just use the general Dict type.
    if len(key_types) == 1 and len(value_types) == 1:
        node.type_constraints = TypeInfo(Dict[key_types.pop(), value_types.pop()])
    else:
        node.type_constraints = TypeInfo(Dict[Any, Any])


def set_index_type_constraints(node):
    node.type_constraints = node.value.type_constraints


def set_expr_type_constraints(node):
    """Expr nodes take the value of their child
    """
    node.type_constraints = node.value.type_constraints


def set_name_type_constraints(node):
    try:
        node.type_constraints = TypeInfo(node.frame().type_environment.lookup_in_env(node.name))
    except KeyError:
        node.frame().type_environment.create_in_env(TYPE_CONSTRAINTS, 'globals', node.name)
        node.type_constraints = TypeInfo(node.frame().type_environment.globals[node.name])


##############################################################################
# Operation nodes
##############################################################################
def set_binop_type_constraints(node):
    t1 = TYPE_CONSTRAINTS.lookup_concrete(node.left.type_constraints.type)
    t2 = TYPE_CONSTRAINTS.lookup_concrete(node.right.type_constraints.type)
    op_name = op_to_dunder(node.op)

    try:
        method_type = lookup_method(op_name, t1)
    except KeyError:
        node.type_constraints = TypeInfo(
            TypeErrorInfo('Method {}.{} not found'.format(t1, op_name), node)
        )
        return

    try:
        return_type = TYPE_CONSTRAINTS.unify_call(method_type, t1, t2)
    except TypeInferenceError as e:
        node.type_constraints = TypeInfo(
            TypeErrorInfo('incompatible types {} and {} in BinOp'.format(t1, t2), node)
        )
    else:
        node.type_constraints = TypeInfo(return_type)


def set_unaryop_type_constraints(node):
    node.type_constraints = node.operand.type_constraints


def set_subscript_type_constraints(node):
    if hasattr(node.value, 'type_constraints') and hasattr(node.slice, 'type_constraints'):
        value_type = node.value.type_constraints.type
        value_type = TYPE_CONSTRAINTS.lookup_concrete(value_type)
        arg_type = node.slice.type_constraints.type
        op_name = '__getitem__'

        try:
            method_type = lookup_method(op_name, value_type)
        except KeyError:
            node.type_constraints = TypeInfo(
                TypeErrorInfo('Method {}.{} not found'.format(value_type, op_name), node)
            )
            return

        try:
            return_type = TYPE_CONSTRAINTS.unify_call(method_type, value_type, arg_type)
        except TypeInferenceError as e:
            node.type_constraints = TypeInfo(
                TypeErrorInfo('incompatible types {} and {} in Subscript'.format(value_type, arg_type), node)
            )
        else:
            node.type_constraints = TypeInfo(return_type)


# TODO: Add check in the set_compare_type_constraints as in BinOp.
def set_compare_type_constraints(node):
    """Compare operators includes:
    '<', '>', '==', '>=', '<=', '<>', '!=', 'is' ['not'], ['not'] 'in' """
    node.type_constraints = TypeInfo(bool)


def set_boolop_type_constraints(node):
    """Boolean operators includes: 'and', 'or'
    Logic of Boolean Operations:
    x or y --> if x is false, then y, else x
    x and y --> if x is false, then x, else y
    """
    if node.op == 'or':
        if not node.values[0]:
            node.type_constraints = node.values[1].type_constraints
        else:
            node.type_constraints = node.values[0].type_constraints
    elif node.op == 'and':
        if not node.values[0]:
            node.type_constraints = node.values[0].type_constraints
        else:
            node.type_constraints = node.values[1].type_constraints


##############################################################################
# Statements
##############################################################################
def set_assign_type_constraints(node):
<<<<<<< HEAD
    # multi-assignment; LHS is a tuple of AssignName target nodes as "elements"
    if isinstance(node.targets[0], astroid.Tuple):
        target_type_tuple = zip(node.targets[0].elts, node.value.elts)
        for target_node, value in target_type_tuple:
            target_type_var = node.frame().type_environment.lookup_in_env(target_node.name)
            TYPE_CONSTRAINTS.unify(target_type_var, value.type_constraints.type)
    else:
        # single assignment; a single AssignName target node on LHS
        first_target = node.targets[0]
        TYPE_CONSTRAINTS.unify(node.frame().type_environment.lookup_in_env(first_target.name),
                               node.value.type_constraints.type)
    node.type_constraints = TypeInfo(NoType)
=======
    # assignment(s) in single statement
    for target_node in node.targets:
        target_type_var = node.frame().type_environment.lookup_in_env(target_node.name)
        TYPE_CONSTRAINTS.unify(target_type_var, node.value.type_constraints.type)
        node.type_constraints = TypeInfo(NoType)
>>>>>>> 78ead922


def set_return_type_constraints(node):
    t = node.value.type_constraints.type
    TYPE_CONSTRAINTS.unify(node.frame().type_environment.locals['return'], t)
    node.type_constraints = TypeInfo(NoType)


def set_functiondef_type_constraints(node):
    arg_types = [TYPE_CONSTRAINTS.lookup_concrete(node.type_environment.locals[arg])
                 for arg in node.argnames()]
    rtype = TYPE_CONSTRAINTS.lookup_concrete(node.type_environment.locals['return'])
    func_type = Callable[arg_types, rtype]
    func_type.polymorphic_tvars = [arg for arg in arg_types
                                   if isinstance(arg, TypeVar)]
    TYPE_CONSTRAINTS.unify(node.parent.frame().type_environment.locals[node.name], func_type)
    node.type_constraints = TypeInfo(NoType)


def set_call_type_constraints(node):
    try:
        func_name = node.func.name
        func_t = TYPE_CONSTRAINTS.lookup_concrete(node.frame().type_environment.locals[func_name])
    except AttributeError:
        node.type_constraints = TypeInfo(NoType)
        return

    arg_types = [arg.type_constraints.type for arg in node.args]
    ret_type = TYPE_CONSTRAINTS.unify_call(func_t, *arg_types)
    node.type_constraints = TypeInfo(ret_type)


def set_module_type_constraints(node):
    node.type_constraints = TypeInfo(NoType)
    # print('All sets:', TYPE_CONSTRAINTS._sets)
    # print('Global bindings:', {k: TYPE_CONSTRAINTS.lookup_concrete(t) for k, t in node.type_environment.locals.items()})


def register_type_constraints_setter():
    """Instantiate a visitor to transform the nodes.
    Register the transform functions on an instance of TransformVisitor.
    """
    type_visitor = TransformVisitor()
    type_visitor.register_transform(astroid.Const, set_const_type_constraints)
    type_visitor.register_transform(astroid.Tuple, set_tuple_type_constraints)
    type_visitor.register_transform(astroid.List, set_list_type_constraints)
    type_visitor.register_transform(astroid.Dict, set_dict_type_constraints)
    type_visitor.register_transform(astroid.Name, set_name_type_constraints)
    type_visitor.register_transform(astroid.BinOp, set_binop_type_constraints)
    type_visitor.register_transform(astroid.UnaryOp,
                                    set_unaryop_type_constraints)
    type_visitor.register_transform(astroid.Index,
                                    set_index_type_constraints)
    type_visitor.register_transform(astroid.Subscript,
                                    set_subscript_type_constraints)
    type_visitor.register_transform(astroid.Compare,
                                    set_compare_type_constraints)
    type_visitor.register_transform(astroid.BoolOp,
                                    set_boolop_type_constraints)
    type_visitor.register_transform(astroid.Expr,
                                    set_expr_type_constraints)
    type_visitor.register_transform(astroid.Assign,
                                    set_assign_type_constraints)
    type_visitor.register_transform(astroid.Return,
                                    set_return_type_constraints)
    type_visitor.register_transform(astroid.FunctionDef,
                                    set_functiondef_type_constraints)
    type_visitor.register_transform(astroid.Call,
                                    set_call_type_constraints)
    type_visitor.register_transform(astroid.Module,
                                    set_module_type_constraints)
    return type_visitor


def _populate_local_env(node):
    """Helper to populate locals attributes in type environment of given node."""
    for var_name in node.locals:
        try:
            var_value = node.type_environment.lookup_in_env(var_name)
        except KeyError:
            var_value = TYPE_CONSTRAINTS.fresh_tvar()
        node.type_environment.locals[var_name] = var_value


def _set_module_environment(node):
    """Method to set environment of a Module node."""
    node.type_environment = Environment(globals_={name: TYPE_CONSTRAINTS.fresh_tvar() for name in node.globals})
    _populate_local_env(node)


def _set_function_def_environment(node):
    """Method to set environment of a FunctionDef node."""
    node.type_environment = Environment()
    _populate_local_env(node)
    node.type_environment.locals['return'] = TYPE_CONSTRAINTS.fresh_tvar()


def environment_transformer() -> TransformVisitor:
    """Return a TransformVisitor that sets an environment for every node."""
    visitor = TransformVisitor()

    visitor.register_transform(astroid.FunctionDef, _set_function_def_environment)
    visitor.register_transform(astroid.Module, _set_module_environment)
    return visitor<|MERGE_RESOLUTION|>--- conflicted
+++ resolved
@@ -181,7 +181,6 @@
 # Statements
 ##############################################################################
 def set_assign_type_constraints(node):
-<<<<<<< HEAD
     # multi-assignment; LHS is a tuple of AssignName target nodes as "elements"
     if isinstance(node.targets[0], astroid.Tuple):
         target_type_tuple = zip(node.targets[0].elts, node.value.elts)
@@ -189,18 +188,11 @@
             target_type_var = node.frame().type_environment.lookup_in_env(target_node.name)
             TYPE_CONSTRAINTS.unify(target_type_var, value.type_constraints.type)
     else:
-        # single assignment; a single AssignName target node on LHS
-        first_target = node.targets[0]
-        TYPE_CONSTRAINTS.unify(node.frame().type_environment.lookup_in_env(first_target.name),
-                               node.value.type_constraints.type)
-    node.type_constraints = TypeInfo(NoType)
-=======
-    # assignment(s) in single statement
-    for target_node in node.targets:
-        target_type_var = node.frame().type_environment.lookup_in_env(target_node.name)
-        TYPE_CONSTRAINTS.unify(target_type_var, node.value.type_constraints.type)
-        node.type_constraints = TypeInfo(NoType)
->>>>>>> 78ead922
+        # assignment(s) in single statement
+        for target_node in node.targets:
+            target_type_var = node.frame().type_environment.lookup_in_env(target_node.name)
+            TYPE_CONSTRAINTS.unify(target_type_var, node.value.type_constraints.type)
+    node.type_constraints = TypeInfo(NoType)
 
 
 def set_return_type_constraints(node):
