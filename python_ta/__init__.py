"""Python Teaching Assistant

The goal of this module is to provide automated feedback to students in our
introductory Python courses, using static analysis of their code.

To run the checker, call the check function on the name of the module to check.

> import python_ta
> python_ta.check_all('mymodule.py')

Or, put the following code in your Python module:

if __name__ == '__main__':
    import python_ta
    python_ta.check_all()
"""

from __future__ import annotations

__version__ = "2.10.2.dev"  # Version number
# First, remove underscore from builtins if it has been bound in the REPL.
# Must appear before other imports from pylint/python_ta.
import builtins
import subprocess

from pylint.reporters import BaseReporter, MultiReporter

try:
    del builtins._
except AttributeError:
    pass

import importlib.util
import logging
import os
import sys
import time
import tokenize
import webbrowser
from builtins import FileNotFoundError
from os import listdir
from typing import Any, AnyStr, Generator, Optional, TextIO, Tuple, Union

import pylint.config
import pylint.lint
import pylint.utils
from astroid import MANAGER, modutils
from pylint.lint import PyLinter
from pylint.utils.pragma_parser import OPTION_PO
from watchdog.events import FileSystemEventHandler
from watchdog.observers import Observer

from .config import (
    find_local_config,
    load_config,
    load_messages_config,
    override_config,
)
from .patches import patch_all
from .reporters import REPORTERS
from .reporters.core import PythonTaReporter
from .upload import upload_to_server
from .util.autoformat import run_autoformat

HELP_URL = "http://www.cs.toronto.edu/~david/pyta/checkers/index.html"

# Flag to determine if we've previously patched pylint
PYLINT_PATCHED = False


def check_errors(
    module_name: Union[list[str], str] = "",
    config: Union[dict[str, Any], str] = "",
    output: Optional[str] = None,
    load_default_config: bool = True,
    autoformat: Optional[bool] = False,
) -> PythonTaReporter:
    """Check a module for errors, printing a report."""
    return _check(
        module_name=module_name,
        level="error",
        local_config=config,
        output=output,
        load_default_config=load_default_config,
        autoformat=autoformat,
    )


def check_all(
    module_name: Union[list[str], str] = "",
    config: Union[dict[str, Any], str] = "",
    output: Optional[str] = None,
    load_default_config: bool = True,
    autoformat: Optional[bool] = False,
) -> PythonTaReporter:
    """Analyse one or more Python modules for code issues and display the results.

    Args:
        module_name:
            If an empty string (default), the module where this function is called is checked.
            If a non-empty string, it is interpreted as a path to a single Python module or a
            directory containing Python modules. If the latter, all Python modules in the directory
            are checked.
            If a list of strings, each string is interpreted as a path to a module or directory,
            and all modules across all paths are checked.
        config:
            If a string, a path to a configuration file to use.
            If a dictionary, a map of configuration options (each key is the name of an option).
        output:
            If provided, the PythonTA report is written to this path. Otherwise, the report
            is written to standard out or automatically displayed in a web browser, depending
            on which reporter is used.
        load_default_config:
            If True (default), additional configuration passed with the ``config`` option is
            merged with the default PythonTA configuration file.
            If False, the default PythonTA configuration is not used.
        autoformat:
            If True, autoformat all modules using the black formatting tool before analyzing code.

    Returns:
        The ``PythonTaReporter`` object that generated the report.
    """
    return _check(
        module_name=module_name,
        level="all",
        local_config=config,
        output=output,
        load_default_config=load_default_config,
        autoformat=autoformat,
    )


def _setup_linter(
    local_config: Union[dict[str, Any], str],
    load_default_config: bool,
    output: Optional[str],
) -> tuple[PyLinter, BaseReporter | MultiReporter]:
    """Set up the linter and reporter for the check."""
    linter = reset_linter(config=local_config, load_default_config=load_default_config)
    current_reporter = linter.reporter
    current_reporter.set_output(output)
    messages_config_path = linter.config.messages_config_path
    messages_config_default_path = linter._option_dicts["messages-config-path"]["default"]
    use_pyta_error_messages = linter.config.use_pyta_error_messages
    messages_config = load_messages_config(
        messages_config_path, messages_config_default_path, use_pyta_error_messages
    )

    global PYLINT_PATCHED
    if not PYLINT_PATCHED:
        patch_all(
            messages_config, linter.config.z3
        )  # Monkeypatch pylint (override certain methods)
        PYLINT_PATCHED = True
    return linter, current_reporter


def _check_file(
    linter: PyLinter,
    file_py: AnyStr,
    local_config: Union[dict[str, Any], str],
    load_default_config: bool,
    autoformat: Optional[bool],
    is_any_file_checked: bool,
    current_reporter: BaseReporter | MultiReporter,
    level: str,
    f_paths: list,
) -> tuple[bool, BaseReporter | MultiReporter, PyLinter]:
    """Check the file that called this function."""
    logging.basicConfig(format="[%(levelname)s] %(message)s", level=logging.INFO)
    allowed_pylint = linter.config.allow_pylint_comments
    if not _verify_pre_check(file_py, allowed_pylint):
        return is_any_file_checked, current_reporter, linter
    # Load config file in user location. Construct new linter each
    # time, so config options don't bleed to unintended files.
    # Reuse the same reporter each time to accumulate the results across different files.
    linter = reset_linter(
        config=local_config,
        file_linted=file_py,
        load_default_config=load_default_config,
    )

    if autoformat:
        subprocess.run(
            [
                sys.executable,
                "-m",
                "black",
                "--skip-string-normalization",
                f"--line-length={linter.config.max_line_length}",
                file_py,
            ],
            encoding="utf-8",
            capture_output=True,
            text=True,
            check=True,
        )

    if not is_any_file_checked:
        prev_output = current_reporter.out
        current_reporter = linter.reporter
        current_reporter.out = prev_output

        # At this point, the only possible errors are those from parsing the config file
        # so print them, if there are any.
        if current_reporter.messages:
            current_reporter.print_messages()
    else:
        linter.set_reporter(current_reporter)

    # The current file was checked so update the flag
    is_any_file_checked = True

    module_name = os.path.splitext(os.path.basename(file_py))[0]
    if module_name in MANAGER.astroid_cache:  # Remove module from astroid cache
        del MANAGER.astroid_cache[module_name]
    linter.check([file_py])  # Lint !
    if linter.config.pyta_file_permission:
        f_paths.append(file_py)  # Appending paths for upload
    logging.debug(
        "File: {} was checked using the configuration file: {}".format(file_py, linter.config_file)
    )
    logging.debug(
        "File: {} was checked using the messages-config file: {}".format(
            file_py, linter.config.messages_config_path
        )
    )
    return is_any_file_checked, current_reporter, linter


def _upload_to_server(
    linter: PyLinter,
    current_reporter: BaseReporter | MultiReporter,
    f_paths: list,
    local_config: Union[dict[str, Any], str],
):
    config = {}  # Configuration settings for data submission
    errs = []  # Errors caught in files for data submission
    if linter.config.pyta_error_permission:
        errs = list(current_reporter.messages.values())
    if f_paths != [] or errs != []:  # Only call upload_to_server() if there's something to upload
        # Checks if default configuration was used without changing options through the local_config argument
        if linter.config_file[-19:-10] != "python_ta" or local_config != "":
            config = linter.config.__dict__
        upload_to_server(
            errors=errs,
            paths=f_paths,
            config=config,
            url=linter.config.pyta_server_address,
            version=__version__,
        )


def _check(
    module_name: Union[list[str], str] = "",
    level: str = "all",
    local_config: Union[dict[str, Any], str] = "",
    output: Optional[str] = None,
    load_default_config: bool = True,
    autoformat: Optional[bool] = False,
) -> PythonTaReporter:
    """Check a module for problems, printing a report.

    The `module_name` can take several inputs:
      - string of a directory, or file to check (`.py` extension optional).
      - list of strings of directories or files -- can have multiple.
      - no argument -- checks the python file containing the function call.
    `level` is used to specify which checks should be made.
    `local_config` is a dict of config options or string (config file name).
    `output` is an absolute or relative path to capture pyta data output. If None, stdout is used.
    `load_default_config` is used to specify whether to load the default .pylintrc file that comes
    with PythonTA. It will load it by default.
    `autoformat` is used to specify whether the black formatting tool is run. It is not run by default.
    """
    # Configuring logger
    logging.basicConfig(format="[%(levelname)s] %(message)s", level=logging.INFO)
    linter, current_reporter = _setup_linter(local_config, load_default_config, output)
    try:
        # Flag indicating whether at least one file has been checked
        is_any_file_checked = False
        linted_files = set()
        for locations in _get_valid_files_to_check(module_name):
            f_paths = []  # Paths to files for data submission
            for file_py in get_file_paths(locations):
                linted_files.add(file_py)
                is_any_file_checked, current_reporter, linter = _check_file(
                    linter,
                    file_py,
                    local_config,
                    load_default_config,
                    autoformat,
                    is_any_file_checked,
                    current_reporter,
                    level,
                    f_paths,
                )
<<<<<<< HEAD
=======

                if autoformat:
                    run_autoformat(
                        file_py, linter.config.autoformat_options, linter.config.max_line_length
                    )

                if not is_any_file_checked:
                    prev_output = current_reporter.out
                    current_reporter = linter.reporter
                    current_reporter.out = prev_output

                    # At this point, the only possible errors are those from parsing the config file
                    # so print them, if there are any.
                    if current_reporter.messages:
                        current_reporter.print_messages()
                else:
                    linter.set_reporter(current_reporter)

                # The current file was checked so update the flag
                is_any_file_checked = True

                module_name = os.path.splitext(os.path.basename(file_py))[0]
                if module_name in MANAGER.astroid_cache:  # Remove module from astroid cache
                    del MANAGER.astroid_cache[module_name]
                linter.check([file_py])  # Lint !
>>>>>>> 89ce63ce
                current_reporter.print_messages(level)
            _upload_to_server(linter, current_reporter, f_paths, local_config)
        # Only generate reports (display the webpage) if there were valid files to check
        if is_any_file_checked:
            linter.generate_reports()
            if linter.config.watch:
                watch_files(
                    linted_files,
                    level,
                    local_config,
                    load_default_config,
                    autoformat,
                    linter,
                    current_reporter,
                )
        return current_reporter
    except Exception as e:
        logging.error(
            "Unexpected error encountered! Please report this to your instructor (and attach the code that caused the error)."
        )
        logging.error('Error message: "{}"'.format(e))
        raise e


def reset_linter(
    config: Optional[Union[dict, str]] = None,
    file_linted: Optional[AnyStr] = None,
    load_default_config: bool = True,
) -> PyLinter:
    """Construct a new linter. Register config and checker plugins.

    To determine which configuration to use:
    - If the option is enabled, load the default PythonTA config file,
    - If the config argument is a string, use the config found at that location,
    - Otherwise,
        - Try to use the config file at directory of the file being linted,
        - If the config argument is a dictionary, apply those options afterward.
    Do not re-use a linter object. Returns a new linter.
    """

    # Tuple of custom options. Note: 'type' must map to a value equal a key in the pylint/config/option.py `VALIDATORS` dict.
    new_checker_options = (
        (
            "server-port",
            {
                "default": 0,
                "type": "int",
                "metavar": "<port>",
                "help": "Port number for the HTML report server",
            },
        ),
        (
            "watch",
            {
                "default": False,
                "type": "yn",
                "metavar": "<yn>",
                "help": "Run the HTML report server in persistent mode",
            },
        ),
        (
            "pyta-number-of-messages",
            {
                "default": 0,  # If the value is 0, all messages are displayed.
                "type": "int",
                "metavar": "<number_messages>",
                "help": "The maximum number of occurrences of each check to report.",
            },
        ),
        (
            "pyta-template-file",
            {
                "default": "",
                "type": "string",
                "metavar": "<pyta_reporter>",
                "help": "HTML template file for the HTMLReporter.",
            },
        ),
        (
            "pyta-error-permission",
            {
                "default": False,
                "type": "yn",
                "metavar": "<yn>",
                "help": "Permission to anonymously submit errors",
            },
        ),
        (
            "pyta-file-permission",
            {
                "default": False,
                "type": "yn",
                "metavar": "<yn>",
                "help": "Permission to anonymously submit files and errors",
            },
        ),
        (
            "pyta-server-address",
            {
                "default": "http://127.0.0.1:5000",
                "type": "string",
                "metavar": "<server-url>",
                "help": "Server address to submit anonymous data",
            },
        ),
        (
            "messages-config-path",
            {
                "default": os.path.join(
                    os.path.dirname(__file__), "config", "messages_config.toml"
                ),
                "type": "string",
                "metavar": "<messages_config>",
                "help": "Path to patch config toml file.",
            },
        ),
        (
            "allow-pylint-comments",
            {
                "default": False,
                "type": "yn",
                "metavar": "<yn>",
                "help": "Allows or disallows 'pylint:' comments",
            },
        ),
        (
            "use-pyta-error-messages",
            {
                "default": True,
                "type": "yn",
                "metavar": "<yn>",
                "help": "Overwrite the default pylint error messages with PythonTA's messages",
            },
        ),
        (
            "autoformat-options",
            {
                "default": ["skip-string-normalization"],
                "type": "csv",
                "metavar": "<autoformatter options>",
                "help": "List of command-line arguments for black",
            },
        ),
    )

    parent_dir_path = os.path.dirname(__file__)
    custom_checkers = [
        ("python_ta.checkers." + os.path.splitext(f)[0])
        for f in listdir(parent_dir_path + "/checkers")
        if f != "__init__.py" and os.path.splitext(f)[1] == ".py"
    ]

    # Register new options to a checker here to allow references to
    # options in `.pylintrc` config file.
    # Options stored in linter: `linter._all_options`, `linter._external_opts`
    linter = pylint.lint.PyLinter(options=new_checker_options)
    linter.load_default_plugins()  # Load checkers, reporters
    linter.load_plugin_modules(custom_checkers)
    linter.load_plugin_modules(["python_ta.transforms.setendings"])

    default_config_path = find_local_config(os.path.dirname(__file__))
    set_config = load_config

    if load_default_config:
        load_config(linter, default_config_path)
        # If we do specify to load the default config, we just need to override the options later.
        set_config = override_config

    if isinstance(config, str) and config != "":
        set_config(linter, config)
    else:
        # If available, use config file at directory of the file being linted.
        pylintrc_location = None
        if file_linted:
            pylintrc_location = find_local_config(file_linted)

        # Load or override the options if there is a config file in the current directory.
        if pylintrc_location:
            set_config(linter, pylintrc_location)

        # Override part of the default config, with a dict of config options.
        # Note: these configs are overridden by config file in user's codebase
        # location.
        if isinstance(config, dict):
            for key in config:
                linter.set_option(key, config[key])

    return linter


def get_file_paths(rel_path: AnyStr) -> Generator[AnyStr, None, None]:
    """A generator for iterating python files within a directory.
    `rel_path` is a relative path to a file or directory.
    Returns paths to all files in a directory.
    """
    if not os.path.isdir(rel_path):
        yield rel_path  # Don't do anything; return the file name.
    else:
        for root, _, files in os.walk(rel_path):
            for filename in (f for f in files if f.endswith(".py")):
                yield os.path.join(root, filename)  # Format path, from root.


def _verify_pre_check(filepath: AnyStr, allow_pylint_comments: bool) -> bool:
    """Check student code for certain issues.
    The additional allow_pylint_comments parameter indicates whether we want the user to be able to add comments
    beginning with pylint which can be used to locally disable checks.
    """
    # Make sure the program doesn't crash for students.
    # Could use some improvement for better logging and error reporting.
    try:
        # Check for inline "pylint:" comment, which may indicate a student
        # trying to disable a check.
        if allow_pylint_comments:
            return True
        with tokenize.open(os.path.expanduser(filepath)) as f:
            for tok_type, content, _, _, _ in tokenize.generate_tokens(f.readline):
                if tok_type != tokenize.COMMENT:
                    continue
                match = OPTION_PO.search(content)
                if match is not None:
                    logging.error(
                        'String "pylint:" found in comment. '
                        + "No check run on file `{}.`\n".format(filepath)
                    )
                    return False
    except IndentationError as e:
        logging.error(
            "python_ta could not check your code due to an "
            + "indentation error at line {}.".format(e.lineno)
        )
        return False
    except tokenize.TokenError as e:
        logging.error(
            "python_ta could not check your code due to a " + "syntax error in your file."
        )
        return False
    except UnicodeDecodeError:
        logging.error(
            "python_ta could not check your code due to an "
            + "invalid character. Please check the following lines "
            "in your file and all characters that are marked with a �."
        )
        with open(os.path.expanduser(filepath), encoding="utf-8", errors="replace") as f:
            for i, line in enumerate(f):
                if "�" in line:
                    logging.error(f"  Line {i + 1}: {line}")
        return False
    return True


def _get_valid_files_to_check(module_name: Union[list[str], str]) -> Generator[AnyStr, None, None]:
    """A generator for all valid files to check."""
    # Allow call to check with empty args
    if module_name == "":
        m = sys.modules["__main__"]
        spec = importlib.util.spec_from_file_location(m.__name__, m.__file__)
        module_name = [spec.origin]
    # Enforce API to expect 1 file or directory if type is list
    elif isinstance(module_name, str):
        module_name = [module_name]
    # Otherwise, enforce API to expect `module_name` type as list
    elif not isinstance(module_name, list):
        logging.error(
            "No checks run. Input to check, `{}`, has invalid type, must be a list of strings.".format(
                module_name
            )
        )
        return

    # Filter valid files to check
    for item in module_name:
        if not isinstance(item, str):  # Issue errors for invalid types
            logging.error(
                "No check run on file `{}`, with invalid type. Must be type: str.\n".format(item)
            )
        elif os.path.isdir(item):
            yield item
        elif not os.path.exists(os.path.expanduser(item)):
            try:
                # For files with dot notation, e.g., `examples.<filename>`
                filepath = modutils.file_from_modpath(item.split("."))
                if os.path.exists(filepath):
                    yield filepath
                else:
                    logging.error("Could not find the file called, `{}`\n".format(item))
            except ImportError:
                logging.error("Could not find the file called, `{}`\n".format(item))
        else:
            yield item  # Check other valid files.


def doc(msg_id: str) -> None:
    """Open the PythonTA documentation page for the given error message id.

    Args:
        msg_id: The five-character error code, e.g. ``"E0401"``.
    """
    msg_url = HELP_URL + "#" + msg_id.lower()
    print("Opening {} in a browser.".format(msg_url))
    webbrowser.open(msg_url)


def watch_files(
    file_paths: set,
    level: str,
    local_config: Union[dict[str, Any], str],
    load_default_config: bool,
    autoformat: Optional[bool],
    linter: PyLinter,
    current_reporter: BaseReporter | MultiReporter,
):
    """Watch a list of files for modifications and trigger a callback when changes occur."""

    class FileChangeHandler(FileSystemEventHandler):
        """Internal class to handle file modifications."""

        def __init__(self, files_to_watch):
            self.files_to_watch = set(files_to_watch)
            self.linter = linter
            self.current_reporter = current_reporter

        def on_modified(self, event):
            """Trigger the callback when a watched file is modified."""
            if event.src_path in self.files_to_watch:
                print(f"File modified: {event.src_path}, re-running checks...")

                if event.src_path in self.current_reporter.messages:
                    del self.current_reporter.messages[event.src_path]

                _, self.current_reporter, self.linter = _check_file(
                    self.linter,
                    event.src_path,
                    local_config,
                    load_default_config,
                    autoformat,
                    True,
                    self.current_reporter,
                    level,
                    [],
                )

                self.current_reporter.print_messages(level)
                self.linter.generate_reports()

    directories_to_watch = {os.path.dirname(file) for file in file_paths}
    event_handler = FileChangeHandler(file_paths)
    observer = Observer()
    for directory in directories_to_watch:
        observer.schedule(event_handler, path=directory, recursive=False)
    observer.start()

    try:
        while True:
            time.sleep(1)
    except KeyboardInterrupt:
        observer.stop()

    observer.join()<|MERGE_RESOLUTION|>--- conflicted
+++ resolved
@@ -181,20 +181,9 @@
     )
 
     if autoformat:
-        subprocess.run(
-            [
-                sys.executable,
-                "-m",
-                "black",
-                "--skip-string-normalization",
-                f"--line-length={linter.config.max_line_length}",
-                file_py,
-            ],
-            encoding="utf-8",
-            capture_output=True,
-            text=True,
-            check=True,
-        )
+        run_autoformat(
+                        file_py, linter.config.autoformat_options, linter.config.max_line_length
+                    )
 
     if not is_any_file_checked:
         prev_output = current_reporter.out
@@ -294,34 +283,6 @@
                     level,
                     f_paths,
                 )
-<<<<<<< HEAD
-=======
-
-                if autoformat:
-                    run_autoformat(
-                        file_py, linter.config.autoformat_options, linter.config.max_line_length
-                    )
-
-                if not is_any_file_checked:
-                    prev_output = current_reporter.out
-                    current_reporter = linter.reporter
-                    current_reporter.out = prev_output
-
-                    # At this point, the only possible errors are those from parsing the config file
-                    # so print them, if there are any.
-                    if current_reporter.messages:
-                        current_reporter.print_messages()
-                else:
-                    linter.set_reporter(current_reporter)
-
-                # The current file was checked so update the flag
-                is_any_file_checked = True
-
-                module_name = os.path.splitext(os.path.basename(file_py))[0]
-                if module_name in MANAGER.astroid_cache:  # Remove module from astroid cache
-                    del MANAGER.astroid_cache[module_name]
-                linter.check([file_py])  # Lint !
->>>>>>> 89ce63ce
                 current_reporter.print_messages(level)
             _upload_to_server(linter, current_reporter, f_paths, local_config)
         # Only generate reports (display the webpage) if there were valid files to check
