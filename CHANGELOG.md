--- conflicted
+++ resolved
@@ -37,12 +37,9 @@
 - Improved `get_valid_files_to_check` function by removing unreachable code.
 - Refactored `test_check.py` to use `pytest.mark.parametrize` annotation, improving test isolation and extracting inputs from test functions
 - Added test case to `test_check.py` for better coverage of `colour_messages_by_type`
-<<<<<<< HEAD
 - Removed unused imports from `python_ta` module
 - Wrapped type-only imports in if `TYPE_CHECKING` guards
-=======
 - Refactored `render_pep8_errors` to use a dict that maps error codes to error functions instead of repeated conditional statements
->>>>>>> b8c10a4a
 
 ## [2.10.1] - 2025-02-19
 
