# Changelog

All notable changes to this project will be documented in this file.

The format is based on [Keep a Changelog](https://keepachangelog.com/en/1.0.0/),
and adheres to [Semantic Versioning](https://semver.org/spec/v2.0.0.html).

## Unreleased

### ✨ Enhancements

<<<<<<< HEAD
- Integrated Watchdog to enable automatic re-checking of Python files when changes are detected.
=======
- Added `autoformat-options` configuration option to let users specify command-line arguments to the Black formatting tool
>>>>>>> 89ce63ce

### 💫 New checkers

### 🐛 Bug fixes

### 🔧 Internal changes

- Refactored `_check` function into helper functions.

## [2.10.1] - 2025-02-19

### 🐛 Bug fixes

- Fix import error when `graphviz` is not installed

## [2.10.0] - 2025-02-18

### ✨ Enhancements

- Added custom error message for `comparison-with-callable`
- Changed `pyta-template-file` argument to now resolve the file path relative to the CWD.
- Added a watch configuration option to the HTML reporter for persistent server mode.
- Added `server-port` configuration option to specify the port number to use when serving the PyTA HTML report.
- Added new checker option `mypy-options` in `static-type-checker` to let users override default mypy command-line arguments
- Added documentation for overriding messages
- Improved `check_contracts` error messages by ensuring a consistent format and phrasing
- Improved rendering of if/while/for syntax blocks in control flow graphs
- Ensured GraphViz-generated files have `.gv` extension
- Export `generate_cfg` from `python_ta.cfg`
- Move `check_all` configuration info to logging DEBUG level (was INFO)
- Update list of "error" checks

### 💫 New checkers

- `redundant-condition`: Provide error message when a conditional statement within a function is guaranteed true. This checker requires `z3` option to be turned on.
- `impossible-condition`: Provide error message when a conditional statement within a function is guaranteed false. This checker requires `z3` option to be turned on.
- `incompatible-argument-type`: Provide an error message when a function argument has an incompatible type.
- `incompatible-assignment`: Provide an error message when there is an incompatible assignment.
- `list-item-type-mismatch`: Provide an error message when a list item has an incompatible type.
- `unsupported-operand-types`: Provide an error message when an operation is attempted between incompatible types.
- `union-attr-error`: Provide an error message when accessing an attribute that may not exist on a Union type.
- `dict-item-type-mismatch`: Provide an error message when a dictionary entry has an incompatible key or value type.

### 🐛 Bug fixes

- Fixed issue in `static-type-checker` such that mypy no longer checks imported modules in the file being checked
- Fixed issue in `autoformat` where the default `max-line-length` value was not used
- Fixed issue in contract-checking `new_setattr` where an instance attribute was not always reset when reassigning it to an invalid value
- Fixed issue in `AccumulationTable` where accumulation expressions could not refer to loop variables
- Fixed issue in `snapshot` where some imported objects were being included in the output
- Fixed issue in `snapshot` where `None` was not being rendered in SVG correctly

### 🔧 Internal changes

- Configured CI tests to run on environments with and without `z3` dependency.
- Refactored `script.js` to avoid using jQuery, and instead use vanilla Javascript functionality.
- Configured CI to upload coverage report for both base and `z3` test environments
- Remove unnecessary calls to `node.stream()` in raw file checkers (pycodestyle and static type checkers)

## [2.9.2] - 2025-01-16

### 🐛 Bug fixes

- Ignore annotation-only assignment statements in `redundant-assignment` check

## [2.9.1] - 2024-12-09

### 🐛 Bug fixes

- Added `python_ta/debug/webstepper` to project `MANIFEST.in`

## [2.9.0] - 2024-12-09

### ✨ Enhancements

- Added `include_frames` filter to `snapshot`
- Added `exclude_frames` filter to `snapshot`
- Added `exclude_vars` filter to `snapshot`
- Added new `python_ta.debug` module with an `SnapshotTracer` context manager for generating memory models
- Added `z3` option to `inconsistent-or-missing-returns`, `redundant-assignment`, and `possibly-undefined` checkers to only check for feasible code blocks based on edge z3 constraints
- Included the name of redundant variable in `E9959 redundant-assignment` message
- Update to pylint v3.3 and and astroid v3.3. This added support for Python 3.13 and dropped support for Python 3.8. (No new checkers are enabled by default.)
- Added a STRICT_NUMERIC_TYPES configuration to `python_ta.contracts` allowing to enable/disable stricter type checking of numeric types
- Added integration with MemoryViz Webstepper
- Added `z3` option to `one-iteration-checker` to only check for feasible code blocks based on edge z3 constraints
- Added reporting for errors raised by custom transforms (`Z3Visitor`, `CFGVisitor`)
- Ensured `SnapshotTracer` does not include the `_trace_func` stack frame
- Enabled `SnapshotTracer` to create its `output_directory` argument if it doesn't already exist
- Changed `SnapshotTracer`'s Webstepper code line number to align with the source code line number

### 💫 New checkers

- `unmentioned-parameter`: Provide error message when a function parameter is not mentioned by name in the function's docstring. By default, this checker is disabled.

### 🐛 Bug fixes

- Fixed issue where `snapshot` errors on unserializable values
- Fixed issue within `Snapshot.py` where the `memory_viz_version` parameter was not respected
- Fixed issue where parallel assignment statements and assignment to multiple targets were not checked by `redundant_assignment_checker`
- Fixed issue where annotated assignment statements were not checked by `redundant_assignment_checker`
- Fixed issue where empty preconditions were preventing CFGs from being generated
- Added strict numeric type checking to enforce type distinctions across the entire numeric hierarchy, including complex numbers.
- Added strict type checking support for nested and union types (e.g., `list[int]`, `dict[float, int]`, `Union[int, float]`)
- Fixed issue where CFG edges from loop body to loop condition block was ignored during augmenting edge z3 constraints
- Fixed issue in `one-iteration-checker` where the message was not correctly reported for `while` loops when `z3` option is on
- Fixed crash when z3-solver is not installed
- Fixed crash when an inline comment had no spaces after the `#`

### 🔧 Internal changes

- Renamed `ExprWrapper` class to `Z3Parser`
- Renamed `ExprWrapper` module to `z3_parser` and moved it to new directory `python_ta.z3`
- Removed `node` attribute for `Z3Parser`
- Renamed `reduce` method of `Z3Parser` to `parse`
- Renamed `test_expr_wrapper` to `test_z3_parser`
- Added `is_feasible` attribute for `CFGEdge` and implemented update to edge feasibility based on lists of Z3 constraints
- Refactored codebase to use modern type annotations. Replaced `List` with `list`, `Dict` with `dict`, `Set` with `set`, and `Tuple` with `tuple`
- Checked for variable reassignment in `AugAssign` and `AnnAssign` node in parsing edge Z3 constraints
- Rendered logically infeasible control flow graph edges in light grey
- Modified `test_snapshot_to_json_sets_primitive` for Python 3.8 compatibility
- Added unit tests for `one_iteration_checker`
- Added mock `webbrowser.open` in tests to prevent browser tabs and HTTP requests during `python_ta.check_all()` executions.
- Added `pytest-mock` as a development dependency
- Make `test_snapshot.py::test_snapshot_serializes_unserializable_value` able to run on Windows.
- Added GitHub Action workflow for automatically publishing releases to PyPI
- Update `SnapshotTracer` tests to use `memory-viz@0.5.0` and prevent browser from opening
- Updated bundled webstepper version and removed source map, and excluded the bundle from prettier pre-commit check

## [2.8.1] - 2024-08-19

### 🐛 Bug fixes

- Fix loading of setendings plugin when z3-solver is not installed

## [2.8.0] - 2024-08-19

### ✨ Enhancements

- Add new boolean configuration `allow-local-imports` to allow for local imports
- Extended the `snasphot` function to include the relevant variables defined at the top level (global variables).
- Include the pycodestyle error code to the error message for PEP8 style errors
- Added date and time display to `PlainReporter` and `ColorReporter`
- Allowed specifying allowed names in configurations `allowed-import-modules` and `extra-imports` instead of just modules
- Improved error display for pycodestyle (E9989) errors E123, E203, E222, E226, and E262
- Added the configuration option to ignore naming convention violations (C9103 and C9104) for names matching the provided regular expression.
- Update to pylint v3.1 and and astroid v3.1
- Stored actual AST condition node in edges leading out of If/While blocks in generated control flow graphs.
- Stored valid Python function preconditions in initial edge to function code in generated function control flow graphs.
- Report warning when control flow graph creation encounters a syntax error related to control flow
- Added autoformat option that runs black formatting tool to python_ta.check_all()
- Extended the `snapshot` function to optionally generate a svg of the snapshot using MemoryViz when save parameter is true.

### 💫 New checkers

Pylint checkers v3.1:

- `use-yield-from`
- `deprecated-attribute`

For more information on these checkers, please see the
[Pylint release notes](http://pylint.pycqa.org/en/latest/whatsnew/index.html). Note that the above
list only contains the Pylint checkers enabled by default in PythonTA.

Custom checkers:

- `inconsistent-returns` and `missing-return-statement`: Provide clearer error messages when reporting missing return statements. This replaces pylint's [R1710](https://pylint.pycqa.org/en/latest/user_guide/messages/refactor/inconsistent-return-statements.html) check.

### 🐛 Bug fixes

- Fixed issue with error message of C0410 by reformating it to properly fit with the list of modules imported that are provided to it
- Fixed bug where `_` was marked as a built-in when running PythonTA after running doctest
- Fixed issue where annotated constant variable assignment was not considered as permissible top level code and triggered error E9992
- Fixed issue where top level class attribute assignment was considered as permissible top level code
- Fixed issue where `check_contracts` fails silently when function preconditions contain precondition violations, and when a representation invariant contains a call to a top-level function (not built-in or imported library).
- Fixed issue where methods called in representation invariants lead to infinite recursion.
- Fixed issue where `PossiblyUndefinedChecker` raised an error if the control flow graph was invalid due to syntax error

### 🔧 Internal changes

- Updated changelog and pull request template formats
- Added unit tests for PEP8 errors E115, E122, E125, E127, E129, E131 for `PycodestyleChecker`
- Added unit tests for PEP8 errors E223, E224, E227, E228, E265 for `PycodestyleChecker`
- Refactored `test_check_on_dir` in `test_check.py` module to test on `sample_dir`, a subset of `examples`
- Added unit test `test_examples_files_pyta` in `test_examples.py` to check every file in `examples` with PythonTA
- Added unit tests for PEP8 errors E266, E275, E301, E303, E304 for `PycodestyleChecker`
- Moved tests related to `__main__.py` from `test_check.py` to `test_main.py`
- Added more unit tests to `test_main.py` to increase coverage of `__main__.py` to 100%
- Updated `README.md` to reflect updated folder structure
- Added unit test `test_pycodestyle_errors_pyta` in `test_examples.py` to check every file in `e9989_pycodestyle` with PythonTA for PEP8 errors
- Parametrized tests for `PycodestyleChecker`
- Moved tests related to `snapshot.py` out of `test_accumulation_table.py` and into new module `test_snapshot.py`
- Updated GitHub Action tests to avoid running `test_accumulation_table.py` and `test_recursion_table.py` with coverage and add verbose output for debug testing
- Allowed GitHub Action tests to run on _all_ pull requests, including drafts
- Updated dependencies for GitHub Actions to use the latest versions
- Updated dependabot configuration to auto-update dependencies for GitHub Actions in the future
- Updated usage messages in `examples/sample_usage/` of `draw_cfg.py` and `print_ast.py` to be accurate on all operating systems
- Removed redundant line from `tests/test_examples.py`
- Fixed minor typo in an error message in `python_ta/cfg/visitor.py`
- Updated `ExprWrapper` to support `set/list/tuple` literals and `in/not in` operators
- Updated `snapshot.py` and `test_snapshot.py` to align with MemoryViz 0.2.0 updates
- Updated `ExprWrapper` to support string variables and `==`, `in/not in`, indexing and slicing operators
- Added protected `_z3_vars` attribute to `ControlFlowGraph` to store variables to be used in Z3 solver
- Removed unused imports from `python_ta/cfg/graph.py`
- Extended functionality of `ExprWrapper` class to include function definitions' arguments and name assignments
- Added `z3` to dependencies installed as part of the `docs` job in the GitHub Actions workflow
- Added tests to maintain/increase coverage of `visitor.py`, `graph.py`, and `ExprWrapper.py`
- Removed deprecated and redundant `future` argument from `node.frame()` call in `invalid_name_checker.py`
- Updated pylint to v3.2.6 and astroid to v3.2.4 (no new checks were enabled by default)
- Excluded `node_modules/` folder from package autodiscovery
- Updated `graph.py` to augment control flow graph edges with z3 constraints
- Added support for the `!=` operator and replaced dictionary indexing with `.get` in `ExprWrapper`.
- Refactored `Z3Visitor` to use `safe_infer()` instead of `inferred()` and added handling of `AstroidError`.
- Add `negate` attribute to `CFGEdge`

## [2.7.0] - 2023-12-14

### ✨ Enhancements

- Added new configuration option `use-pyta-error-messages` to let users choose whether PythonTA should overwrite pylint's error messages.
- Both PlainReporter and ColorReporter emphasize specific code chunks by using overline characters under any part that is highlighted as ERROR.
- Added snapshot function for deriving a list of dictionaries containing local variables from relevant functions and/or stack frames.
- Added new configuration option `allow-pylint-comments` to let users choose whether PythonTA should allow comments beginning with pylint: or not.
- `AccumulationTable` can now track variables initialized within the `for` loop. Prior, only variables initialized before the `for` loop could be tracked.
- `AccumulationTable` now stores deep copies of objects rather than shallow copies, thus fixing issues that come up in case of mutation during loop.
- `AccumulationTable` can now take in any accumulator expressions, for eg. `x * 2`, instead of just variables.
- `AccumulationTable` now has an optional initialization argument `output` which allows the users to choose whether they want to write the Accumulation Table to a file.
- Created a `RecursionTable` context manager for recursive tracing using a tabular output.
- Support Python 3.12 (requiring upgrade to pylint and astroid 3.0)

### 🐛 Bug fixes

- Fix bug in ending location setting for `Attribute` and `DelAttr` nodes when the same attribute
  was accessed twice on the same line.
- Fix bug where the `naming-convention-violation` checker was checking variables defined in a module's main block. This was inconsistent with the `forbidden-global-variables` checker.
- Fixed bug with `invalid-range-index`: do not attempt any inference of variables in `range` expressions. All range arguments involving variables will be ignored by this checker.

### 💫 New checkers

Pylint checkers v3.0:

- `invalid-field-call`
- `return-in-finally`
- `kwarg-superseded-by-positional-arg`
- `unnecessary-negation` (renamed from `unneeded-not`)

For more information on these checkers, please see the
[Pylint release notes](http://pylint.pycqa.org/en/latest/whatsnew/index.html). Note that the above
list only contains the Pylint checkers enabled by default in PythonTA.

### 🔧 Internal changes

- Remove experimental type inference code.

## [2.6.4] - 2023-11-10

### 🐛 Bug fixes

- Fixed bug with `invalid-range-index` when variables are used in `range` expressions.

## [2.6.3] - 2023-10-09

### 🐛 Bug fixes

- Ensure pycodestyle W503, line break before binary operator, is disabled (regression from 2.6.2).
- Fix `check_contracts` typings so PyCharm static checking will work
- Fix `invalid-range-index` bug where valid range calls were flagged as invalid

## [2.6.2] - 2023-09-22

### 🐛 Bug fixes

- Fix `naming-convention-violation` bug where `_` was considered an invalid variable name.
- Fix `naming-convention-violation` bug where top-level constants were being checked as regular variable names.

### ✨ Enhancements

- Created many custom renderers to make the code snippets for `pep8-errors` easier to understand.

## [2.6.1] - 2023-08-13

### 🐛 Bug fixes

- Make `graphviz` an optional dependency, and clarify the installation requirements for visualizing
  control flow graphs.
- Fix `check_contrats` handling of forward references in class type annotations when using `check_contracts` decorator.
- Fix handling of `|` in type annotations (by updating to `typeguard` v4.1.0).

## [2.6.0] - 2023-08-06

### ✨ Enhancements

- Can now create control flow graphs using `python_ta.control_flow_graphs` to visualize the
  execution paths of Python code.
- `forbidden-top-level-code` and `forbidden-global-variables` now allow top-level type alias
  assignment statements.
- The `trailing-whitespace` error message now highlights the trailing whitespace.
- The `unnecessary-indexing` error now checks for a greater variety of loop/comprehension indexes.
- Provided configuration files are now merged with PythonTA defaults, so you now only
  need to specify options that you want to be overridden. To ignore PythonTA defaults (the
  old behaviour), pass `load_default_config=False` to `check_errors` and `check_all`.
- Improved the code snippets for the `pep8-errors` "blank line" messages.
  Extra blank lines are now highlighted, and suggestions are added when blank lines are missing.
- The default value of the `pyta-number-of-messages` configuration option is now 0 (changed from 5).
  This causes all error occurrences to be displayed.
- Improved efficiency of the contract-checking custom `setattr` for classes.
- Added new function `python_ta.contracts.validate_invariants` to manually check contracts
  for an object.
- Updated to [pycodestyle v2.11](https://github.com/PyCQA/pycodestyle/blob/main/CHANGES.txt).

### 🐛 Bug fixes

- Fixed bug where running `python3 -m python_ta --generate-config` yields a `FileNotFoundError`.
- Fixed bug in how PythonTA reports error messages that occur when parsing configuration files.
- Ensured some config file parsing errors no longer display incorrect lines in the error report.
- Fixed bug where the `HTMLReporter` and `JSONReporter` would ignore the `pyta-number-of-messages`
  option and always display all error occurrences.
- Fixed bug in `check_contracts` where imported classes were not correctly resolved when checking
  types.
- Fixed bug for class contract-checking when assigning an instance attribute that violates a class
  type constraint or representation invariant. Previously, the instance attribute changed to the
  new value after the error was raised, but now is correctly restored to the original value.
- Remove line double-spacing in PlainReporter and ColorReporter output code snippets.

### 💫 New checkers

Custom checkers:

- `invalid-name-checker`: Provide beginner-friendly error messages when reporting variable names
  that violate Python naming conventions. This replaces pylint's
  [C0103](https://pylint.pycqa.org/en/latest/user_guide/messages/convention/invalid-name.html)
  check.

Pylint checkers v2.16:

- `pointless-exception-statement`
- `shadowed-import`
- `unbalanced-dict-unpacking`
- `nested-min-max`
- `invalid-slice-step`

Pylint checkers v2.17:

- `bad-chained-comparison`

For more information on these checkers, please see the
[Pylint release notes](http://pylint.pycqa.org/en/latest/whatsnew/index.html). Note that the above
list only contains the Pylint checkers enabled by default in PythonTA.

## [2.5.0] - 2023-04-27

### 🐛 Bug fixes

- Fixed bug in possibly-undefined checker where a comprehension variable is falsely flagged as possibly undefined.
- Fixed bug where `check_errors` and `check_all` opens a webpage when a nonexistent or unreadable path is passed as an argument.
- Fixed the CFG implementation to resolve a bug in the possibly-undefined checker where variables were falsely flagged as possibly undefined when the code conditionally raises an exception and the variable was referenced afterwards.
- Fixed bug where the generated CFGs will highlight the except block as unreachable if the same exception it is handling was raised in the body of the tryexcept.

### 💫 New checkers

Custom checkers:

- `forbidden-python-syntax`: Flag code that is not permitted to be used on an assessment.

### 🔧 Internal changes

- Pin dependency versions

## [2.4.2] - 2023-1-31

### 🐛 Bug fixes

- Fixed custom message formats based on Pylint 2.15 updates.
- Fixed bug in shadowing-in-comprehension checker when target is a subscript node.
- Ensured `check_contracts` and `check_all_contracts` do nothing when `ENABLE_CONTRACT_CHECKING` is `False`.

## [2.4.1] - 2023-1-13

### 🐛 Bug fixes

- Fixed PyTA contract checking for method calls when running modules in PyCharm using the "Run File in Python Console" action.

## [2.4.0] - 2022-12-21

### ✨ Enhancements

- `unnecessary_indexing_checker` has now been extended to check comprehensions in addition to for loops.
- `invalid_for_target_checker` has now been extended to check comprehensions in addition to for loops.
- `forbidden_io_function_checker` is now able to check for calls to IO functions written at the top-level of a module, but outside the main block.
- `python_ta.debug.AccumulationTable` is extended to support printing loop iterations for while loops.
- Violated representation invariant error message now includes the class name and current values of the instance attributes.
- Added constant `python_ta.contracts.ENABLE_CONTRACT_CHECKING` to only check contracts when its value is set to `True`.
- `python_ta.debug.AccumulationTable` has extended loop detection to allow the loop to appear anywhere inside the with statement.

### 🐛 Bug fixes

- Fixed Issue #831: Contract Checker Bug. Now raises `AssertionError` when the expected type is `float` but got `int` instead.
- PyTA contracts' type checking now raises `AssertionError` when the expected type is `int` but got `bool` instead.
- Fixed PyTA contract checking when running modules in PyCharm using the "Run File in Python Console" action.

### 💫 New checkers

Custom checkers:

- `forbidden-top-level-code`: Flag code written at the top level when it is not one of the four acceptable types.

## [2.3.3] - 2022-09-05

### 🐛 Bug fixes

- Restored 'line_end', 'column_end', and 'snippet' fields in JSON reporter output.

## [2.3.2] - 2022-08-30

### 🐛 Bug fixes

- Updated jsonreporter to get data from the new pylint Message class (#840)

### 🥽 Experimental

- Added preliminary support for translation of constraints into Z3 solver.
  (This is currently not enabled by default in PythonTA.)

## [2.3.1] - 2022-08-08

### 🐛 Bug fixes

- Add missing `toml` package to library dependencies.
- Improve formatting of `None` and `float`s in `AccumulationTable` display.
  Also make minor improvements to the documentation.

## [2.3.0] - 2022-08-08

### ✨ Enhancements

- Added new command line argument `-v/--version`. User can print out current PythonTA version using `python -m python_ta -v`.
- Preconditions, postconditions, and representation invariants are now parsed only once and compiled.
- Can configure custom error messages for pylint in a toml file.
- `missing_space_in_doctest_checker` is now able to check doctests in python modules and classes.
- Updated to Pylint v2.14. See "New checks" below for the new checkers enabled by default.
- Added new `python_ta.debug` module with an `AccumulationTable` context manager for loop print debugging.
- Improve message for R1710 (inconsistent-return-statements)

### 🐛 Bug fixes

- Function `check_all_contracts` skips contract checks for functions and classes which are not defined in a module whose name is passed as an argument. If `decorate_main` argument is `True`, functions and classes defined in `__main__` module will be checked without needing to pass in additional arguments.

### 💫 New checkers

Custom checkers:

- `type-is-assigned`: Flag when a type is not annotated but rather assigned in a function or class definition.

Pylint checkers v2.13:

- `modified-iterating-list`
- `modified-iterating-dict`
- `modified-iterating-set`
- `unnecessary-ellipsis`
- `bad-file-encoding`

Pylint checkers v2.14:

- `comparison-of-constants`
- `potential-index-error`
- `unnecessary-list-index-lookup`
- `duplicate-value`
- `super-without-brackets`

For more information on these checkers, please see the
[Pylint release notes](http://pylint.pycqa.org/en/latest/whatsnew/index.html). Note that the above
list only contains the Pylint checkers enabled by default in PythonTA.

## [2.2.0] - 2021-12-09

### ✨ Enhancements

- Added support for postconditions in function docstring.
- Improve error message of `unncessary-indexing` checker.
- Added CLI for `python_ta.contracts` module for executing a file with contract checking
  (`$ python -m python_ta.contracts FILE`)
- Added two new command line interfaces. User can print out the default PythonTA configuration file in the command line using `python -m python_ta -g` and can specify the output format of the reporter using `python -m python_ta --output-format FILE`.
- Updated to Pylint v2.12. See "New checks" below for the new checkers enabled by default.
- Register ending location setter as pylint plugin.

### 🐛 Bug fixes

- Fix bugs in `unnecessary-indexing` checker:
  1. False positive when the same loop variable is used in two loops in sequence.
  2. False negative when the loop variable can be simplified, but is also shadowed in the
     the loop body.
- Fix HTML report to link correctly to specific errors on the PythonTA documentation website.
- Fix bug when setting ending locations for `ClassDef`s that have no decorators.

### 💫 New checkers

Pylint checkers v2.12:

- `use-implicit-booleaness-not-len` (renamed from `len-as-condition`)

Pylint checkers v2.11:

- `consider-using-f-string`

For more information on these checkers, please see the
[Pylint release notes](http://pylint.pycqa.org/en/latest/whatsnew/index.html). Note that the above
list only contains the Pylint checkers enabled by default in PythonTA.

## [2.1.1] - 2021-09-23

### 🐛 Bug fixes

- Fix HTML report to display file even when no errors are found.
- Fix pylint cache directory creation (backport of change from pylint 2.11)

## [2.1.0] - 2021-09-16

### ✨ Enhancements

- Added `line_end` and `column_end` to `JSONReporter` output.

## [2.0.0] - 2021-08-24

PythonTA's adopting semantic versioning as of this release, so we've bumped the version to 2.0.

### ✨ Enhancements

- Added basic CLI. Users can now run PythonTA in the command line either as a standalone
  script (`$ python_ta my_file`) or as a Python module (`$ python -m python_ta my_file`).
- Added new documentation website, hosted at <https://www.cs.toronto.edu/~david/pyta>.
- Added support for relative paths in `output` argument to `check_all`.
- Added new configuration option `pycodestyle-ignore` to customize the pycodestyle errors
  checked by `pep8-errors`.

### ✨ Changes

- Changed HTML report template to make it more user-friendly.
- Changed default HTML report output: by default now loads in a web browser without creating
  a temporary file (previously, `pyta_report.html`). This file can still be generated by passing
  `output='pyta_report.html'` to calls to `check_all`.
- Added new `output-format` option to specify reporter class.
- Changed API of PythonTA custom reporters.
- Updated to Pylint v2.10. See "New checks" below for the new checks enabled by default.
- Renamed `for-target-subscript` checker to `invalid-for-target`, and added support checking for
  loop targets that are attributes (e.g., `for obj.x in [1, 2, 3]`).
  ([#701](https://github.com/pyta-uoft/pyta/issues/701))

### 🐛 Bug fixes

- Fixed bug with `python_ta.contracts`: do not check representation invariants
  when a helper method is called within an initializer.
- Fixed bug with `python_ta.contracts`: do not check class representation invariants in the
  initializer of a superclass.
- Fixed bug with `shadowing-in-comprehension` checker: do not treat `_` as a shadowed variable.
- Fixed bug with `unnecessary-indexing` checker: handle case where loop variable is first assigned
  before the for loop.
  ([#699](https://github.com/pyta-uoft/pyta/issues/699))
- Fixed bug where PythonTA would crash on files that used encodings other than UTF-8.
  PythonTA now reports an error and displays the invalid characters to the user.

### 🚧 Deprecations

- Deprecated `pyta-reporter` option; use `output-format` instead.

### 💫 New checkers

Custom checkers:

- `missing-space-in-doctest`: Flag when a doctest prompt (`>>>`) is not followed by a space.
  E.g., `>>>my_function(1)`.

Pylint checkers v2.10:

- `forgotten-debug-statement`
- `format-string-without-interpolation`
- `use-dict-literal`
- `use-list-literal`

Pylint checkers v2.9:

- `consider-using-from-import`
- `unnecessary-dict-index-lookup`

Pylint checkers v2.8:

- `consider-using-with`

For more information on these checkers, please see the
[Pylint release notes](http://pylint.pycqa.org/en/latest/whatsnew/index.html).
Note that the above list only contains the Pylint checkers enabled by default in PythonTA.

### 🔧 Internal changes

- Adopted semantic versioning.
- Created a Changelog.
- Added pre-commit hooks using pre-commit, black, isort, and prettier.
- Adopted Sphinx for documentation generation, using a Read the Docs template.
- Adopted `setup.cfg` file for configuration.<|MERGE_RESOLUTION|>--- conflicted
+++ resolved
@@ -9,11 +9,8 @@
 
 ### ✨ Enhancements
 
-<<<<<<< HEAD
 - Integrated Watchdog to enable automatic re-checking of Python files when changes are detected.
-=======
 - Added `autoformat-options` configuration option to let users specify command-line arguments to the Black formatting tool
->>>>>>> 89ce63ce
 
 ### 💫 New checkers
 
