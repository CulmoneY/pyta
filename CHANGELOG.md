# Changelog

All notable changes to this project will be documented in this file.

The format is based on [Keep a Changelog](https://keepachangelog.com/en/1.0.0/),
and adheres to [Semantic Versioning](https://semver.org/spec/v2.0.0.html).

## Unreleased

### ✨ Enhancements

- Support `x in` and `x not in` preconditions involving `set()`, `list()`, and `tuple()` function calls in the Z3 parser.
- Update the `output-format` configuration option to take reporter aliases rather than the plugin path.
- Integrated Watchdog to enable automatic re-checking of Python files when changes are detected.
- Added `autoformat-options` configuration option to let users specify command-line arguments to the Black formatting tool
- Update `check_all` and `check_error` functions to let users pass in `typing.IO` objects to the `output` argument
- Update the `forbidden-io-function-checker` to check functions from imported modules as well as methods (according to their qualified name)
- Update the `forbidden-io-function-checker` to flag aliases of forbidden functions
- Update how error messages are overridden such that section headers are no longer required within the config file
- Added `presistent_server` which recives the watch property changes through websockets and updates the HTML report
- Added optional `on_verify_fail` argument to `check_all` and `check_error`, allowing users to raise a `ValueError` and immediately stop execution when a file cannot be checked.
<<<<<<< HEAD
- Enhanced CFG generation to support `match` statements.
=======
- Added the optional `format` argument to the `AccumulationTable` class, allowing users to select between csv or table formatted outputs.
- Added optional `z3_enabled` argument (default False) to `generate_cfg`, allowing users to enable `z3` functionalities and providing extra safeguard to prevent z3 (and z3 related) imports from being executed when z3 is not enabled.
>>>>>>> 0fe58c28

### 💫 New checkers

### 🐛 Bug fixes

- `check_contracts` no longer makes methods immediately enforce Representation Invariant checks when setting attributes of instances with the same type (one `Node` modifies another `Node` instance) and only checks RIs for these instances after the method returns.
- Fixed error in `contracts` where comments in docstring assertions are not removed while parsing
- Improved error message in `patches/transforms.py` where CFGVisitor is run
- Fixed a bug in AccumulationTable where loop variable names weren't being captured for all nested targets.

### 📚 Documentation Updates

- Linked the contributions list (README.md) in the pull request template

### 🔧 Internal changes

- Dynamically loaded only the reporter specified in the configuration
- Added test case for `check_all` function ensuring proper behaviour when handling inputs in package notation.
- Improved `get_valid_files_to_check` function by removing unreachable code.
- Refactored `test_check.py` to use `pytest.mark.parametrize` annotation, improving test isolation and extracting inputs from test functions
- Added test case to `test_check.py` for better coverage of `colour_messages_by_type`
- Removed unused imports from `python_ta` module
- Wrapped type-only imports in if `TYPE_CHECKING` guards
- Refactored `render_pep8_errors` to use a dict that maps error codes to error functions instead of repeated conditional statements
- Added two test cases to `test_accumulation_table.py` to verify that `AccumulationTable` correctly extracts loop variables from nested tuple structures.
- Refactored `condition_logic_checker.py`, `cfg_generator.py` and `graph.py` by removing top-level `z3` (and z3 related) imports and moving them inside of functions where needed.
- Wrapped type-only `z3` (and z3 related) imports in a `TYPE_CHECKING` guard in `condition_logic_checker.py`, `graph.py` and `cfg_generator.py`.
- Added tests to improve coverage in `condition_logic_checker.py`, `graph.py` and `cfg_generator.py`, verifying behaviour in case of failed `z3` (and z3 related) import via import patching.
- Added `z3_enabled` optional initializer argument (default False) to `ControlFlowGraph` class in `graph.py` and `CFGVisitor` class in `visitor.py`.
- Updated `transforms.py` to ensure the patched version of `patch_ast_transforms` dynamically reads the `z3` option from linter config to reflect correct runtime setting.
- Simplified combined Z3 preconditions in `set_function_def_z3_constraints` using `z3.simplify`

## [2.10.1] - 2025-02-19

### 🐛 Bug fixes

- Fix import error when `graphviz` is not installed

## [2.10.0] - 2025-02-18

### ✨ Enhancements

- Added custom error message for `comparison-with-callable`
- Changed `pyta-template-file` argument to now resolve the file path relative to the CWD.
- Added a watch configuration option to the HTML reporter for persistent server mode.
- Added `server-port` configuration option to specify the port number to use when serving the PyTA HTML report.
- Added new checker option `mypy-options` in `static-type-checker` to let users override default mypy command-line arguments
- Added documentation for overriding messages
- Improved `check_contracts` error messages by ensuring a consistent format and phrasing
- Improved rendering of if/while/for syntax blocks in control flow graphs
- Ensured GraphViz-generated files have `.gv` extension
- Export `generate_cfg` from `python_ta.cfg`
- Move `check_all` configuration info to logging DEBUG level (was INFO)
- Update list of "error" checks

### 💫 New checkers

- `redundant-condition`: Provide error message when a conditional statement within a function is guaranteed true. This checker requires `z3` option to be turned on.
- `impossible-condition`: Provide error message when a conditional statement within a function is guaranteed false. This checker requires `z3` option to be turned on.
- `incompatible-argument-type`: Provide an error message when a function argument has an incompatible type.
- `incompatible-assignment`: Provide an error message when there is an incompatible assignment.
- `list-item-type-mismatch`: Provide an error message when a list item has an incompatible type.
- `unsupported-operand-types`: Provide an error message when an operation is attempted between incompatible types.
- `union-attr-error`: Provide an error message when accessing an attribute that may not exist on a Union type.
- `dict-item-type-mismatch`: Provide an error message when a dictionary entry has an incompatible key or value type.

### 🐛 Bug fixes

- Fixed issue in `static-type-checker` such that mypy no longer checks imported modules in the file being checked
- Fixed issue in `autoformat` where the default `max-line-length` value was not used
- Fixed issue in contract-checking `new_setattr` where an instance attribute was not always reset when reassigning it to an invalid value
- Fixed issue in `AccumulationTable` where accumulation expressions could not refer to loop variables
- Fixed issue in `snapshot` where some imported objects were being included in the output
- Fixed issue in `snapshot` where `None` was not being rendered in SVG correctly

### 🔧 Internal changes

- Configured CI tests to run on environments with and without `z3` dependency.
- Refactored `script.js` to avoid using jQuery, and instead use vanilla Javascript functionality.
- Configured CI to upload coverage report for both base and `z3` test environments
- Remove unnecessary calls to `node.stream()` in raw file checkers (pycodestyle and static type checkers)

## [2.9.2] - 2025-01-16

### 🐛 Bug fixes

- Ignore annotation-only assignment statements in `redundant-assignment` check

## [2.9.1] - 2024-12-09

### 🐛 Bug fixes

- Added `python_ta/debug/webstepper` to project `MANIFEST.in`

## [2.9.0] - 2024-12-09

### ✨ Enhancements

- Added `include_frames` filter to `snapshot`
- Added `exclude_frames` filter to `snapshot`
- Added `exclude_vars` filter to `snapshot`
- Added new `python_ta.debug` module with an `SnapshotTracer` context manager for generating memory models
- Added `z3` option to `inconsistent-or-missing-returns`, `redundant-assignment`, and `possibly-undefined` checkers to only check for feasible code blocks based on edge z3 constraints
- Included the name of redundant variable in `E9959 redundant-assignment` message
- Update to pylint v3.3 and and astroid v3.3. This added support for Python 3.13 and dropped support for Python 3.8. (No new checkers are enabled by default.)
- Added a STRICT_NUMERIC_TYPES configuration to `python_ta.contracts` allowing to enable/disable stricter type checking of numeric types
- Added integration with MemoryViz Webstepper
- Added `z3` option to `one-iteration-checker` to only check for feasible code blocks based on edge z3 constraints
- Added reporting for errors raised by custom transforms (`Z3Visitor`, `CFGVisitor`)
- Ensured `SnapshotTracer` does not include the `_trace_func` stack frame
- Enabled `SnapshotTracer` to create its `output_directory` argument if it doesn't already exist
- Changed `SnapshotTracer`'s Webstepper code line number to align with the source code line number

### 💫 New checkers

- `unmentioned-parameter`: Provide error message when a function parameter is not mentioned by name in the function's docstring. By default, this checker is disabled.

### 🐛 Bug fixes

- Fixed issue where `snapshot` errors on unserializable values
- Fixed issue within `Snapshot.py` where the `memory_viz_version` parameter was not respected
- Fixed issue where parallel assignment statements and assignment to multiple targets were not checked by `redundant_assignment_checker`
- Fixed issue where annotated assignment statements were not checked by `redundant_assignment_checker`
- Fixed issue where empty preconditions were preventing CFGs from being generated
- Added strict numeric type checking to enforce type distinctions across the entire numeric hierarchy, including complex numbers.
- Added strict type checking support for nested and union types (e.g., `list[int]`, `dict[float, int]`, `Union[int, float]`)
- Fixed issue where CFG edges from loop body to loop condition block was ignored during augmenting edge z3 constraints
- Fixed issue in `one-iteration-checker` where the message was not correctly reported for `while` loops when `z3` option is on
- Fixed crash when z3-solver is not installed
- Fixed crash when an inline comment had no spaces after the `#`

### 🔧 Internal changes

- Renamed `ExprWrapper` class to `Z3Parser`
- Renamed `ExprWrapper` module to `z3_parser` and moved it to new directory `python_ta.z3`
- Removed `node` attribute for `Z3Parser`
- Renamed `reduce` method of `Z3Parser` to `parse`
- Renamed `test_expr_wrapper` to `test_z3_parser`
- Added `is_feasible` attribute for `CFGEdge` and implemented update to edge feasibility based on lists of Z3 constraints
- Refactored codebase to use modern type annotations. Replaced `List` with `list`, `Dict` with `dict`, `Set` with `set`, and `Tuple` with `tuple`
- Checked for variable reassignment in `AugAssign` and `AnnAssign` node in parsing edge Z3 constraints
- Rendered logically infeasible control flow graph edges in light grey
- Modified `test_snapshot_to_json_sets_primitive` for Python 3.8 compatibility
- Added unit tests for `one_iteration_checker`
- Added mock `webbrowser.open` in tests to prevent browser tabs and HTTP requests during `python_ta.check_all()` executions.
- Added `pytest-mock` as a development dependency
- Make `test_snapshot.py::test_snapshot_serializes_unserializable_value` able to run on Windows.
- Added GitHub Action workflow for automatically publishing releases to PyPI
- Update `SnapshotTracer` tests to use `memory-viz@0.5.0` and prevent browser from opening
- Updated bundled webstepper version and removed source map, and excluded the bundle from prettier pre-commit check

## [2.8.1] - 2024-08-19

### 🐛 Bug fixes

- Fix loading of setendings plugin when z3-solver is not installed

## [2.8.0] - 2024-08-19

### ✨ Enhancements

- Add new boolean configuration `allow-local-imports` to allow for local imports
- Extended the `snasphot` function to include the relevant variables defined at the top level (global variables).
- Include the pycodestyle error code to the error message for PEP8 style errors
- Added date and time display to `PlainReporter` and `ColorReporter`
- Allowed specifying allowed names in configurations `allowed-import-modules` and `extra-imports` instead of just modules
- Improved error display for pycodestyle (E9989) errors E123, E203, E222, E226, and E262
- Added the configuration option to ignore naming convention violations (C9103 and C9104) for names matching the provided regular expression.
- Update to pylint v3.1 and and astroid v3.1
- Stored actual AST condition node in edges leading out of If/While blocks in generated control flow graphs.
- Stored valid Python function preconditions in initial edge to function code in generated function control flow graphs.
- Report warning when control flow graph creation encounters a syntax error related to control flow
- Added autoformat option that runs black formatting tool to python_ta.check_all()
- Extended the `snapshot` function to optionally generate a svg of the snapshot using MemoryViz when save parameter is true.

### 💫 New checkers

Pylint checkers v3.1:

- `use-yield-from`
- `deprecated-attribute`

For more information on these checkers, please see the
[Pylint release notes](http://pylint.pycqa.org/en/latest/whatsnew/index.html). Note that the above
list only contains the Pylint checkers enabled by default in PythonTA.

Custom checkers:

- `inconsistent-returns` and `missing-return-statement`: Provide clearer error messages when reporting missing return statements. This replaces pylint's [R1710](https://pylint.pycqa.org/en/latest/user_guide/messages/refactor/inconsistent-return-statements.html) check.

### 🐛 Bug fixes

- Fixed issue with error message of C0410 by reformating it to properly fit with the list of modules imported that are provided to it
- Fixed bug where `_` was marked as a built-in when running PythonTA after running doctest
- Fixed issue where annotated constant variable assignment was not considered as permissible top level code and triggered error E9992
- Fixed issue where top level class attribute assignment was considered as permissible top level code
- Fixed issue where `check_contracts` fails silently when function preconditions contain precondition violations, and when a representation invariant contains a call to a top-level function (not built-in or imported library).
- Fixed issue where methods called in representation invariants lead to infinite recursion.
- Fixed issue where `PossiblyUndefinedChecker` raised an error if the control flow graph was invalid due to syntax error

### 🔧 Internal changes

- Updated changelog and pull request template formats
- Added unit tests for PEP8 errors E115, E122, E125, E127, E129, E131 for `PycodestyleChecker`
- Added unit tests for PEP8 errors E223, E224, E227, E228, E265 for `PycodestyleChecker`
- Refactored `test_check_on_dir` in `test_check.py` module to test on `sample_dir`, a subset of `examples`
- Added unit test `test_examples_files_pyta` in `test_examples.py` to check every file in `examples` with PythonTA
- Added unit tests for PEP8 errors E266, E275, E301, E303, E304 for `PycodestyleChecker`
- Moved tests related to `__main__.py` from `test_check.py` to `test_main.py`
- Added more unit tests to `test_main.py` to increase coverage of `__main__.py` to 100%
- Updated `README.md` to reflect updated folder structure
- Added unit test `test_pycodestyle_errors_pyta` in `test_examples.py` to check every file in `e9989_pycodestyle` with PythonTA for PEP8 errors
- Parametrized tests for `PycodestyleChecker`
- Moved tests related to `snapshot.py` out of `test_accumulation_table.py` and into new module `test_snapshot.py`
- Updated GitHub Action tests to avoid running `test_accumulation_table.py` and `test_recursion_table.py` with coverage and add verbose output for debug testing
- Allowed GitHub Action tests to run on _all_ pull requests, including drafts
- Updated dependencies for GitHub Actions to use the latest versions
- Updated dependabot configuration to auto-update dependencies for GitHub Actions in the future
- Updated usage messages in `examples/sample_usage/` of `draw_cfg.py` and `print_ast.py` to be accurate on all operating systems
- Removed redundant line from `tests/test_examples.py`
- Fixed minor typo in an error message in `python_ta/cfg/visitor.py`
- Updated `ExprWrapper` to support `set/list/tuple` literals and `in/not in` operators
- Updated `snapshot.py` and `test_snapshot.py` to align with MemoryViz 0.2.0 updates
- Updated `ExprWrapper` to support string variables and `==`, `in/not in`, indexing and slicing operators
- Added protected `_z3_vars` attribute to `ControlFlowGraph` to store variables to be used in Z3 solver
- Removed unused imports from `python_ta/cfg/graph.py`
- Extended functionality of `ExprWrapper` class to include function definitions' arguments and name assignments
- Added `z3` to dependencies installed as part of the `docs` job in the GitHub Actions workflow
- Added tests to maintain/increase coverage of `visitor.py`, `graph.py`, and `ExprWrapper.py`
- Removed deprecated and redundant `future` argument from `node.frame()` call in `invalid_name_checker.py`
- Updated pylint to v3.2.6 and astroid to v3.2.4 (no new checks were enabled by default)
- Excluded `node_modules/` folder from package autodiscovery
- Updated `graph.py` to augment control flow graph edges with z3 constraints
- Added support for the `!=` operator and replaced dictionary indexing with `.get` in `ExprWrapper`.
- Refactored `Z3Visitor` to use `safe_infer()` instead of `inferred()` and added handling of `AstroidError`.
- Add `negate` attribute to `CFGEdge`

## [2.7.0] - 2023-12-14

### ✨ Enhancements

- Added new configuration option `use-pyta-error-messages` to let users choose whether PythonTA should overwrite pylint's error messages.
- Both PlainReporter and ColorReporter emphasize specific code chunks by using overline characters under any part that is highlighted as ERROR.
- Added snapshot function for deriving a list of dictionaries containing local variables from relevant functions and/or stack frames.
- Added new configuration option `allow-pylint-comments` to let users choose whether PythonTA should allow comments beginning with pylint: or not.
- `AccumulationTable` can now track variables initialized within the `for` loop. Prior, only variables initialized before the `for` loop could be tracked.
- `AccumulationTable` now stores deep copies of objects rather than shallow copies, thus fixing issues that come up in case of mutation during loop.
- `AccumulationTable` can now take in any accumulator expressions, for eg. `x * 2`, instead of just variables.
- `AccumulationTable` now has an optional initialization argument `output` which allows the users to choose whether they want to write the Accumulation Table to a file.
- Created a `RecursionTable` context manager for recursive tracing using a tabular output.
- Support Python 3.12 (requiring upgrade to pylint and astroid 3.0)

### 🐛 Bug fixes

- Fix bug in ending location setting for `Attribute` and `DelAttr` nodes when the same attribute
  was accessed twice on the same line.
- Fix bug where the `naming-convention-violation` checker was checking variables defined in a module's main block. This was inconsistent with the `forbidden-global-variables` checker.
- Fixed bug with `invalid-range-index`: do not attempt any inference of variables in `range` expressions. All range arguments involving variables will be ignored by this checker.

### 💫 New checkers

Pylint checkers v3.0:

- `invalid-field-call`
- `return-in-finally`
- `kwarg-superseded-by-positional-arg`
- `unnecessary-negation` (renamed from `unneeded-not`)

For more information on these checkers, please see the
[Pylint release notes](http://pylint.pycqa.org/en/latest/whatsnew/index.html). Note that the above
list only contains the Pylint checkers enabled by default in PythonTA.

### 🔧 Internal changes

- Remove experimental type inference code.

## [2.6.4] - 2023-11-10

### 🐛 Bug fixes

- Fixed bug with `invalid-range-index` when variables are used in `range` expressions.

## [2.6.3] - 2023-10-09

### 🐛 Bug fixes

- Ensure pycodestyle W503, line break before binary operator, is disabled (regression from 2.6.2).
- Fix `check_contracts` typings so PyCharm static checking will work
- Fix `invalid-range-index` bug where valid range calls were flagged as invalid

## [2.6.2] - 2023-09-22

### 🐛 Bug fixes

- Fix `naming-convention-violation` bug where `_` was considered an invalid variable name.
- Fix `naming-convention-violation` bug where top-level constants were being checked as regular variable names.

### ✨ Enhancements

- Created many custom renderers to make the code snippets for `pep8-errors` easier to understand.

## [2.6.1] - 2023-08-13

### 🐛 Bug fixes

- Make `graphviz` an optional dependency, and clarify the installation requirements for visualizing
  control flow graphs.
- Fix `check_contrats` handling of forward references in class type annotations when using `check_contracts` decorator.
- Fix handling of `|` in type annotations (by updating to `typeguard` v4.1.0).

## [2.6.0] - 2023-08-06

### ✨ Enhancements

- Can now create control flow graphs using `python_ta.control_flow_graphs` to visualize the
  execution paths of Python code.
- `forbidden-top-level-code` and `forbidden-global-variables` now allow top-level type alias
  assignment statements.
- The `trailing-whitespace` error message now highlights the trailing whitespace.
- The `unnecessary-indexing` error now checks for a greater variety of loop/comprehension indexes.
- Provided configuration files are now merged with PythonTA defaults, so you now only
  need to specify options that you want to be overridden. To ignore PythonTA defaults (the
  old behaviour), pass `load_default_config=False` to `check_errors` and `check_all`.
- Improved the code snippets for the `pep8-errors` "blank line" messages.
  Extra blank lines are now highlighted, and suggestions are added when blank lines are missing.
- The default value of the `pyta-number-of-messages` configuration option is now 0 (changed from 5).
  This causes all error occurrences to be displayed.
- Improved efficiency of the contract-checking custom `setattr` for classes.
- Added new function `python_ta.contracts.validate_invariants` to manually check contracts
  for an object.
- Updated to [pycodestyle v2.11](https://github.com/PyCQA/pycodestyle/blob/main/CHANGES.txt).

### 🐛 Bug fixes

- Fixed bug where running `python3 -m python_ta --generate-config` yields a `FileNotFoundError`.
- Fixed bug in how PythonTA reports error messages that occur when parsing configuration files.
- Ensured some config file parsing errors no longer display incorrect lines in the error report.
- Fixed bug where the `HTMLReporter` and `JSONReporter` would ignore the `pyta-number-of-messages`
  option and always display all error occurrences.
- Fixed bug in `check_contracts` where imported classes were not correctly resolved when checking
  types.
- Fixed bug for class contract-checking when assigning an instance attribute that violates a class
  type constraint or representation invariant. Previously, the instance attribute changed to the
  new value after the error was raised, but now is correctly restored to the original value.
- Remove line double-spacing in PlainReporter and ColorReporter output code snippets.

### 💫 New checkers

Custom checkers:

- `invalid-name-checker`: Provide beginner-friendly error messages when reporting variable names
  that violate Python naming conventions. This replaces pylint's
  [C0103](https://pylint.pycqa.org/en/latest/user_guide/messages/convention/invalid-name.html)
  check.

Pylint checkers v2.16:

- `pointless-exception-statement`
- `shadowed-import`
- `unbalanced-dict-unpacking`
- `nested-min-max`
- `invalid-slice-step`

Pylint checkers v2.17:

- `bad-chained-comparison`

For more information on these checkers, please see the
[Pylint release notes](http://pylint.pycqa.org/en/latest/whatsnew/index.html). Note that the above
list only contains the Pylint checkers enabled by default in PythonTA.

## [2.5.0] - 2023-04-27

### 🐛 Bug fixes

- Fixed bug in possibly-undefined checker where a comprehension variable is falsely flagged as possibly undefined.
- Fixed bug where `check_errors` and `check_all` opens a webpage when a nonexistent or unreadable path is passed as an argument.
- Fixed the CFG implementation to resolve a bug in the possibly-undefined checker where variables were falsely flagged as possibly undefined when the code conditionally raises an exception and the variable was referenced afterwards.
- Fixed bug where the generated CFGs will highlight the except block as unreachable if the same exception it is handling was raised in the body of the tryexcept.

### 💫 New checkers

Custom checkers:

- `forbidden-python-syntax`: Flag code that is not permitted to be used on an assessment.

### 🔧 Internal changes

- Pin dependency versions

## [2.4.2] - 2023-1-31

### 🐛 Bug fixes

- Fixed custom message formats based on Pylint 2.15 updates.
- Fixed bug in shadowing-in-comprehension checker when target is a subscript node.
- Ensured `check_contracts` and `check_all_contracts` do nothing when `ENABLE_CONTRACT_CHECKING` is `False`.

## [2.4.1] - 2023-1-13

### 🐛 Bug fixes

- Fixed PyTA contract checking for method calls when running modules in PyCharm using the "Run File in Python Console" action.

## [2.4.0] - 2022-12-21

### ✨ Enhancements

- `unnecessary_indexing_checker` has now been extended to check comprehensions in addition to for loops.
- `invalid_for_target_checker` has now been extended to check comprehensions in addition to for loops.
- `forbidden_io_function_checker` is now able to check for calls to IO functions written at the top-level of a module, but outside the main block.
- `python_ta.debug.AccumulationTable` is extended to support printing loop iterations for while loops.
- Violated representation invariant error message now includes the class name and current values of the instance attributes.
- Added constant `python_ta.contracts.ENABLE_CONTRACT_CHECKING` to only check contracts when its value is set to `True`.
- `python_ta.debug.AccumulationTable` has extended loop detection to allow the loop to appear anywhere inside the with statement.

### 🐛 Bug fixes

- Fixed Issue #831: Contract Checker Bug. Now raises `AssertionError` when the expected type is `float` but got `int` instead.
- PyTA contracts' type checking now raises `AssertionError` when the expected type is `int` but got `bool` instead.
- Fixed PyTA contract checking when running modules in PyCharm using the "Run File in Python Console" action.

### 💫 New checkers

Custom checkers:

- `forbidden-top-level-code`: Flag code written at the top level when it is not one of the four acceptable types.

## [2.3.3] - 2022-09-05

### 🐛 Bug fixes

- Restored 'line_end', 'column_end', and 'snippet' fields in JSON reporter output.

## [2.3.2] - 2022-08-30

### 🐛 Bug fixes

- Updated jsonreporter to get data from the new pylint Message class (#840)

### 🥽 Experimental

- Added preliminary support for translation of constraints into Z3 solver.
  (This is currently not enabled by default in PythonTA.)

## [2.3.1] - 2022-08-08

### 🐛 Bug fixes

- Add missing `toml` package to library dependencies.
- Improve formatting of `None` and `float`s in `AccumulationTable` display.
  Also make minor improvements to the documentation.

## [2.3.0] - 2022-08-08

### ✨ Enhancements

- Added new command line argument `-v/--version`. User can print out current PythonTA version using `python -m python_ta -v`.
- Preconditions, postconditions, and representation invariants are now parsed only once and compiled.
- Can configure custom error messages for pylint in a toml file.
- `missing_space_in_doctest_checker` is now able to check doctests in python modules and classes.
- Updated to Pylint v2.14. See "New checks" below for the new checkers enabled by default.
- Added new `python_ta.debug` module with an `AccumulationTable` context manager for loop print debugging.
- Improve message for R1710 (inconsistent-return-statements)

### 🐛 Bug fixes

- Function `check_all_contracts` skips contract checks for functions and classes which are not defined in a module whose name is passed as an argument. If `decorate_main` argument is `True`, functions and classes defined in `__main__` module will be checked without needing to pass in additional arguments.

### 💫 New checkers

Custom checkers:

- `type-is-assigned`: Flag when a type is not annotated but rather assigned in a function or class definition.

Pylint checkers v2.13:

- `modified-iterating-list`
- `modified-iterating-dict`
- `modified-iterating-set`
- `unnecessary-ellipsis`
- `bad-file-encoding`

Pylint checkers v2.14:

- `comparison-of-constants`
- `potential-index-error`
- `unnecessary-list-index-lookup`
- `duplicate-value`
- `super-without-brackets`

For more information on these checkers, please see the
[Pylint release notes](http://pylint.pycqa.org/en/latest/whatsnew/index.html). Note that the above
list only contains the Pylint checkers enabled by default in PythonTA.

## [2.2.0] - 2021-12-09

### ✨ Enhancements

- Added support for postconditions in function docstring.
- Improve error message of `unncessary-indexing` checker.
- Added CLI for `python_ta.contracts` module for executing a file with contract checking
  (`$ python -m python_ta.contracts FILE`)
- Added two new command line interfaces. User can print out the default PythonTA configuration file in the command line using `python -m python_ta -g` and can specify the output format of the reporter using `python -m python_ta --output-format FILE`.
- Updated to Pylint v2.12. See "New checks" below for the new checkers enabled by default.
- Register ending location setter as pylint plugin.

### 🐛 Bug fixes

- Fix bugs in `unnecessary-indexing` checker:
  1. False positive when the same loop variable is used in two loops in sequence.
  2. False negative when the loop variable can be simplified, but is also shadowed in the
     the loop body.
- Fix HTML report to link correctly to specific errors on the PythonTA documentation website.
- Fix bug when setting ending locations for `ClassDef`s that have no decorators.

### 💫 New checkers

Pylint checkers v2.12:

- `use-implicit-booleaness-not-len` (renamed from `len-as-condition`)

Pylint checkers v2.11:

- `consider-using-f-string`

For more information on these checkers, please see the
[Pylint release notes](http://pylint.pycqa.org/en/latest/whatsnew/index.html). Note that the above
list only contains the Pylint checkers enabled by default in PythonTA.

## [2.1.1] - 2021-09-23

### 🐛 Bug fixes

- Fix HTML report to display file even when no errors are found.
- Fix pylint cache directory creation (backport of change from pylint 2.11)

## [2.1.0] - 2021-09-16

### ✨ Enhancements

- Added `line_end` and `column_end` to `JSONReporter` output.

## [2.0.0] - 2021-08-24

PythonTA's adopting semantic versioning as of this release, so we've bumped the version to 2.0.

### ✨ Enhancements

- Added basic CLI. Users can now run PythonTA in the command line either as a standalone
  script (`$ python_ta my_file`) or as a Python module (`$ python -m python_ta my_file`).
- Added new documentation website, hosted at <https://www.cs.toronto.edu/~david/pyta>.
- Added support for relative paths in `output` argument to `check_all`.
- Added new configuration option `pycodestyle-ignore` to customize the pycodestyle errors
  checked by `pep8-errors`.

### ✨ Changes

- Changed HTML report template to make it more user-friendly.
- Changed default HTML report output: by default now loads in a web browser without creating
  a temporary file (previously, `pyta_report.html`). This file can still be generated by passing
  `output='pyta_report.html'` to calls to `check_all`.
- Added new `output-format` option to specify reporter class.
- Changed API of PythonTA custom reporters.
- Updated to Pylint v2.10. See "New checks" below for the new checks enabled by default.
- Renamed `for-target-subscript` checker to `invalid-for-target`, and added support checking for
  loop targets that are attributes (e.g., `for obj.x in [1, 2, 3]`).
  ([#701](https://github.com/pyta-uoft/pyta/issues/701))

### 🐛 Bug fixes

- Fixed bug with `python_ta.contracts`: do not check representation invariants
  when a helper method is called within an initializer.
- Fixed bug with `python_ta.contracts`: do not check class representation invariants in the
  initializer of a superclass.
- Fixed bug with `shadowing-in-comprehension` checker: do not treat `_` as a shadowed variable.
- Fixed bug with `unnecessary-indexing` checker: handle case where loop variable is first assigned
  before the for loop.
  ([#699](https://github.com/pyta-uoft/pyta/issues/699))
- Fixed bug where PythonTA would crash on files that used encodings other than UTF-8.
  PythonTA now reports an error and displays the invalid characters to the user.

### 🚧 Deprecations

- Deprecated `pyta-reporter` option; use `output-format` instead.

### 💫 New checkers

Custom checkers:

- `missing-space-in-doctest`: Flag when a doctest prompt (`>>>`) is not followed by a space.
  E.g., `>>>my_function(1)`.

Pylint checkers v2.10:

- `forgotten-debug-statement`
- `format-string-without-interpolation`
- `use-dict-literal`
- `use-list-literal`

Pylint checkers v2.9:

- `consider-using-from-import`
- `unnecessary-dict-index-lookup`

Pylint checkers v2.8:

- `consider-using-with`

For more information on these checkers, please see the
[Pylint release notes](http://pylint.pycqa.org/en/latest/whatsnew/index.html).
Note that the above list only contains the Pylint checkers enabled by default in PythonTA.

### 🔧 Internal changes

- Adopted semantic versioning.
- Created a Changelog.
- Added pre-commit hooks using pre-commit, black, isort, and prettier.
- Adopted Sphinx for documentation generation, using a Read the Docs template.
- Adopted `setup.cfg` file for configuration.<|MERGE_RESOLUTION|>--- conflicted
+++ resolved
@@ -19,12 +19,9 @@
 - Update how error messages are overridden such that section headers are no longer required within the config file
 - Added `presistent_server` which recives the watch property changes through websockets and updates the HTML report
 - Added optional `on_verify_fail` argument to `check_all` and `check_error`, allowing users to raise a `ValueError` and immediately stop execution when a file cannot be checked.
-<<<<<<< HEAD
 - Enhanced CFG generation to support `match` statements.
-=======
 - Added the optional `format` argument to the `AccumulationTable` class, allowing users to select between csv or table formatted outputs.
 - Added optional `z3_enabled` argument (default False) to `generate_cfg`, allowing users to enable `z3` functionalities and providing extra safeguard to prevent z3 (and z3 related) imports from being executed when z3 is not enabled.
->>>>>>> 0fe58c28
 
 ### 💫 New checkers
 
