--- conflicted
+++ resolved
@@ -221,7 +221,6 @@
         remove("pyta_output.html")
 
 
-<<<<<<< HEAD
 def test_check_watch_enabled() -> None:
     """Test PythonTA's watch mode to ensure it detects changes correctly."""
     reset_watch_fixture()
@@ -325,7 +324,7 @@
             if "18      })" in line or time.time() - start_time > timeout:
                 break
     return lines
-=======
+
 @pytest.fixture
 def output() -> None:
     """Create a StringIO object to be passed into the output argument of the check functions."""
@@ -351,5 +350,4 @@
         config={"output-format": "python_ta.reporters.PlainReporter"},
         output=output,
     )
-    assert "E0001 (syntax-error)" in output.getvalue()
->>>>>>> fcc27df8
+    assert "E0001 (syntax-error)" in output.getvalue()