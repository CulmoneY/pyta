"""Python Teaching Assistant

The goal of this module is to provide automated feedback to students in our
introductory Python courses, using static analysis of their code.

To run the checker, call the check function on the name of the module to check.

> import pyta
> pyta.check('mymodule')
"""
import importlib.util
import pylint.lint as lint
from pylint.reporters import BaseReporter

import webbrowser
import os
from urllib.request import pathname2url

# Local version of website; will be updated later.
HELP_URL = 'file:' + pathname2url(os.path.abspath('website/index.html'))


def check(module_name):
    """Check a module for errors, printing a report.

    The name of the module should be passed in as a string,
    without a file extension (.py).
    """
    spec = importlib.util.find_spec(module_name)
    reporter = PyTAReporter()
    linter = lint.PyLinter(reporter=reporter)
    linter.load_default_plugins()
<<<<<<< HEAD
    linter.load_plugin_modules(['checkers/forbidden_import_checker',
                                'checkers/global_variables_checker',
                                'checkers/dynamic_execution_checker'])
=======
    linter.load_plugin_modules(['checkers', 'IO_Function_checker'])
>>>>>>> dfd29af7
    linter.read_config_file()
    linter.load_config_file()
    linter.check([spec.origin])
    reporter.print_message_ids()


def doc(msg_id):
    """Open a webpage explaining the error for the given message."""
    msg_url = HELP_URL + '#' + msg_id
    print('Opening {} in a browser.'.format(msg_url))
    webbrowser.open(msg_url)


class PyTAReporter(BaseReporter):
    def __init__(self):
        super().__init__(self)
        self._messages = []

    def handle_message(self, msg):
        """Handle a new message triggered on the current file."""
        self._messages.append(msg)

    def print_message_ids(self):
        # Sort the messages by their type.
        self._messages.sort(key=lambda s: s[0])

        for msg in self._messages:
            if msg.msg_id.startswith('E'):
                # Error codes appear in red
                code = '\033[1;31m' + msg.msg_id + '\033[0m:'
            else:
                code = '\033[1m' + msg.msg_id + '\033[0m:'

            print(code, '({})\n    {}'.format(msg.symbol, msg.msg))<|MERGE_RESOLUTION|>--- conflicted
+++ resolved
@@ -30,13 +30,10 @@
     reporter = PyTAReporter()
     linter = lint.PyLinter(reporter=reporter)
     linter.load_default_plugins()
-<<<<<<< HEAD
     linter.load_plugin_modules(['checkers/forbidden_import_checker',
                                 'checkers/global_variables_checker',
-                                'checkers/dynamic_execution_checker'])
-=======
-    linter.load_plugin_modules(['checkers', 'IO_Function_checker'])
->>>>>>> dfd29af7
+                                'checkers/dynamic_execution_checker',
+                                'checkers/IO_Function_checker'])
     linter.read_config_file()
     linter.load_config_file()
     linter.check([spec.origin])
