--- conflicted
+++ resolved
@@ -4,15 +4,10 @@
 Delete node represents a del statement.
 
 Attributes:
-<<<<<<< HEAD
-    - targets  (List[DelName | DelAttr | Subscript])
-        - The targets to be deleted.
-=======
-    - targets  (List[DelName | DelAttr | assignable])
+    - targets  (List[DelName | DelAttr | Subscript | assignable])
         - The targets to be deleted. These must have a Del expression context,
           such as DelName and DelAttr themselves, or any assignable node
           except AssignName and AssignAttr. (See the README for more details.)
->>>>>>> 8c51e1f0
 
 Example 1:
     - targets  -> [DelName(x)]
